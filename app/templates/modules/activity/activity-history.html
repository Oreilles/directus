<<<<<<< HEAD
<div class="history-container">
=======
<div class="gutter-bottom history-header"><span>History</span><div></div></div>
<div class="activity-history">
>>>>>>> 4e018171
  <ul>
    <li>
      {{userAvatar current_user}}
      <div class="history-comment">
        <textarea id="commentTextarea" placeholder="Type your comment here..."></textarea>
        <button id="sendCommentBtn" class="btn btn-small">Submit</button>
      </div>
    </li>

    {{#each activities}}
    <li>
      {{#if isComment}}
        {{userAvatar user_avatar}}
        <div class="history-comment">
          {{title}}
        </div>
      {{else}}
        <div class="history-icon {{#if add}}add{{else}}edit{{/if}}"><div class="icon {{icon}}"></div></div>
        <div class="history-text">{{userName user_avatar}} {{#if add}}added{{else}}edited{{/if}} this item...</div>
      {{/if}}
      <div class="history-datetime">{{time}}</div>
    </li>
    {{/each}}
  </ul>
</div><|MERGE_RESOLUTION|>--- conflicted
+++ resolved
@@ -1,9 +1,5 @@
-<<<<<<< HEAD
-<div class="history-container">
-=======
 <div class="gutter-bottom history-header"><span>History</span><div></div></div>
-<div class="activity-history">
->>>>>>> 4e018171
+<div class="history-history">
   <ul>
     <li>
       {{userAvatar current_user}}
