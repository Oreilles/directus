--- conflicted
+++ resolved
@@ -967,7 +967,6 @@
     box: Block / Inline
     imageToken: Image Token
     imageToken_label: What (static) token to append to image sources
-<<<<<<< HEAD
   map:
     map: Map
     description: Select a location on a map
@@ -980,10 +979,7 @@
     invalid_options: Invalid options
     unknown_format: Format inconnu ( {format} )
     unexpected_geometry: Expeted {expected}, got {found}.
-  notice:
-=======
   presentation-notice:
->>>>>>> a86c0832
     notice: Notice
     description: Display a short notice
     text: Enter notice content here...
@@ -1171,7 +1167,10 @@
     comfortable: Comfortable
     compact: Compact
     cozy: Cozy
-<<<<<<< HEAD
+  calendar:
+    calendar: Calendar
+    start_date_field: Start Date Field
+    end_date_field: End Date Field
   map:
     map: Map
     layers: Layers,
@@ -1196,10 +1195,4 @@
     wrong_geometry: Invalid geometry
     missing_option: Unspecified geometry field or format
     simplify: Geometry simplification tolerance
-    projection: Projection
-=======
-  calendar:
-    calendar: Calendar
-    start_date_field: Start Date Field
-    end_date_field: End Date Field
->>>>>>> a86c0832
+    projection: Projection