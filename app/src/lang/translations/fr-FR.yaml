---
edit_field: Modifier le champ
item_revision: Historique de l'article
duplicate_field: Dupliquer le champ
half_width: Demi-colonne
full_width: Largeur de colonne
fill_width: Pleine largeur
field_name_translations: Traductions du nom de champ
enter_password_to_enable_tfa: Saisissez votre mot de passe pour activer l'authentification à deux facteurs
add_field: Ajouter un champ
role_name: Nom de rôle
db_only_click_to_configure: 'Base de données uniquement: cliquez pour configurer '
show_archived_items: Afficher les éléments archivés
edited: Valeur modifiée
required: Obligatoire
required_for_app_access: Obligatoire pour l'accès à l'application
requires_value: La valeur est obligatoire
create_preset: Créer un préréglage
create_role: Créer un rôle
create_user: Créer un utilisateur
create_webhook: Créer un webhook
invite_users: Inviter des utilisateurs
email_examples: 'admin@exemple.com, utilisateur@exemple.com...'
invite: Inviter
email_already_invited: '"{email}" a déjà été invité'
emails: E-mails
connection_excellent: Excellente connexion
connection_good: Bonne connexion
connection_fair: Connexion moyenne
connection_poor: Mauvaise connexion
primary: Primaire
rename_folder: Renommer le fichier
delete_folder: Supprimer le fichier
prefix: Préfixe
suffix: Suffixe
reset_bookmark: Réinitialiser le favori
rename_bookmark: Renommer le favori
update_bookmark: Modifier un favori
delete_bookmark: Retirer des favoris
delete_bookmark_copy: >-
  Êtes-vous sûr de vouloir supprimer le favori "{bookmark}" ? Cette action ne peut pas être annulée.
logoutReason:
  SIGN_OUT: Déconnecté
  SESSION_EXPIRED: Votre session a expiré
public: Public
public_description: Contrôle quelles sont les données API disponibles sans authentification.
not_allowed: Non autorisé
directus_version: Version de Directus
node_version: Version de Node
node_uptime: Temps de disponibilité de Node
os_type: Type d'OS
os_version: Version de l'OS
os_uptime: Temps de disponibilité de l'OS
os_totalmem: Mémoire de l'OS
archive: Archiver
archive_confirm: Êtes-vous sûr de vouloir archiver cet élément ?
archive_confirm_count: >-
  Aucun élément sélectionné | Êtes-vous sûr de vouloir archiver cet élément ? | Êtes-vous sûr de vouloir archiver ces {count} éléments ?
reset_system_permissions_to: 'Réinitialiser les autorisations système:'
reset_system_permissions_copy: Cette action écrasera toutes les autorisations personnalisées que vous avez peut-être appliquées aux collections du système. Êtes-vous sûr ?
the_following_are_minimum_permissions: Il s'agit des autorisations minimales lorsque "Accès à l'application" est activé. Vous pouvez donner davantage de permissions, mais pas les restreindre.
app_access_minimum: Autorisation minimale requise pour accéder à l'application
recommended_defaults: Valeurs par défaut recommandées
unarchive: Restaurer
unarchive_confirm: Êtes-vous sûr de vouloir restaurer cet élément ?
nested_files_folders_will_be_moved: Le contenu du dossier sera déplacé vers le dossier parent.
unknown_validation_errors: 'Des erreurs de validation se sont produites pour les champs cachés suivants :'
validationError:
  eq: La valeur doit être {valid}
  neq: La valeur ne peut pas être {invalid}
  in: La valeur doit être l'une de celles-ci {valid}
  nin: La valeur ne peut pas être une de celles-ci {invalid}
  contains: La valeur doit contenir {substring}
  ncontains: La valeur ne peut pas contenir {substring}
  gt: La valeur doit être supérieure à {valid}
  gte: La valeur doit être supérieure ou égale à {valid}
  lt: La valeur doit être inférieure à {valid}
  lte: La valeur doit être inférieure ou égale à {valid}
  empty: La valeur doit être vide
  nempty: La valeur ne peut pas être vide
  null: La valeur doit être nulle
  nnull: La valeur ne peut pas être nulle
  required: Une valeur est obligatoire
  unique: La valeur doit être unique
  regex: La valeur n'a pas le bon format
all_access: Accès total
no_access: Aucun accès
use_custom: Personnalisé
nullable: Peut être nul
allow_null_value: Autoriser la valeur NULL
enter_value_to_replace_nulls: Veuillez entrer une nouvelle valeur pour remplacer les NULL actuellement dans ce champ.
field_standard: Standard
field_presentation: Présentation & Alias
field_file: Fichier unique
field_files: Fichiers multiples
field_m2o: Relation M2O
field_m2a: Relation M2A
field_o2m: Relation O2M
field_m2m: Relation M2M
field_translations: Traductions
item_permissions: Autorisations pour l'élément
field_permissions: Autorisations pour le champ
field_validation: Validation du champ
field_presets: Préréglages du champ
permissions_for_role: 'Éléments que le rôle {role} peut {action}.'
fields_for_role: 'Champs que le rôle {role} peut {action}.'
validation_for_role: 'Règles pour {action} le champ que le rôle {role} doit suivre.'
presets_for_role: 'Valeur par défaut du champ pour le rôle {role}.'
presentation_and_aliases: Présentation & Alias
revision_post_update: Voici à quoi ressemblait cet élément après la mise à jour...
changes_made: Voici les changements spécifiques qui ont été apportés...
no_relational_data: Gardez à l'esprit que cela n'inclut pas les données relationnelles.
hide_field_on_detail: Masquer le champ dans le détail
show_field_on_detail: Afficher le champ dans le détail
delete_field: Supprimer le champ
fields_and_layout: Champs et disposition
field_create_success: 'Champ créé : "{field}"'
field_update_success: 'Champ mis à jour : "{field}"'
duplicate_where_to: Vers où souhaitez-vous dupliquer ce champ ?
language: Langue
global: Global
admins_have_all_permissions: Les administrateurs ont toutes les autorisations
camera: Appareil photo
exposure: Exposition
shutter: Obturateur
iso: ISO
focal_length: Distance focale
schema_setup_key: Le nom de la colonne de la base de données et la clé API de ce champ
create_field: Créer un champ
creating_new_field: 'Nouveau champ ({collection})'
field_in_collection: '{field} ({collection})'
reset_page_preferences: Réinitialiser les préférences de la page
hidden_field: Champ caché
hidden_on_detail: Caché dans les détails
disabled_editing_value: Désactiver la modification de la valeur
key: Clé
alias: Alias
bigInteger: Grand entier
boolean: Booléen
date: Date
datetime: Date et heure
decimal: Décimal
float: Décimal
integer: Entier
json: JSON
xml: XML
string: Chaine de caractères
text: Texte
time: Date et heure
timestamp: Horodatage
uuid: UUID (IDentifiant Unique Universel)
hash: Hash
geometry: Geometrie
not_available_for_type: Non disponible pour ce type
create_translations: Créer des traductions
auto_refresh: Actualisation automatique
refresh_interval: Fréquence d'actualisation
no_refresh: Ne pas actualiser
refresh_interval_seconds: Actualiser instantanément | Toutes les {seconds} secondes
refresh_interval_minutes: Chaque minute | Toutes les {minutes} minutes
auto_generate: Générer automatiquement
this_will_auto_setup_fields_relations: Tous les champs et relations obligatoires seront configurés automatiquement.
click_here: Cliquer ici
to_manually_setup_translations: pour configurer manuellement les traductions.
click_to_manage_translated_fields: >-
  Il n'y a pas encore de champ traduit. Cliquez-ici pour en créer un. | Il y a un champ traduit. Cliquez ici pour le gérer. | Il y a {count} champs traduits. Cliquez ici pour les gérer.
fields_group: Groupe de champs
no_collections_found: Aucune collection trouvée.
new_data_alert: 'Les éléments suivants seront créés dans votre Modèle de données :'
search_collection: Rechercher une collection...
new_field: 'Nouveau Champ'
new_collection: 'Nouvelle Collection'
add_m2o_to_collection: 'Ajouter une relation Many-to-One à "{collection}"'
add_o2m_to_collection: 'Ajouter une relation One-to-Many à "{collection}"'
add_m2m_to_collection: 'Ajouter une relation Many-to-Many à "{collection}"'
choose_a_type: Choisir un type...
determined_by_relationship: Déterminé par la relation
add_note: Ajouter une note utile aux utilisateurs…
default_value: Valeur par défaut
standard_field: Champ standard
single_file: Fichier unique
multiple_files: Fichiers multiples
m2o_relationship: Relation Many-to-One
o2m_relationship: Relation One-to-Many
m2m_relationship: Relation Many-to-Many
m2a_relationship: Relation Many-to-Any
invalid_item: Élément invalide
next: Suivant
field_name: Nom du champ
translations: Traductions
note: Remarque
enter_a_value: Saisissez une valeur...
enter_a_placeholder: Entrez un placeholder...
length: Taille
precision_scale: Précision et échelle
readonly: Lecture seule
unique: Unique
updated_on: Modifié le
updated_by: Modifié par
primary_key: Clef primaire
foreign_key: Clé étrangère
finish_setup: Terminer la configuration
dismiss: Ignorer
raw_value: Valeur brute
edit_raw_value: Modifier la valeur brute
enter_raw_value: Saisissez une valeur brute...
clear_value: Effacer la valeur
reset_to_default: Rétablir les paramètres par défaut
undo_changes: Annuler les modifications
notifications: Notifications
show_all_activity: Afficher toute l'activité
page_not_found: Page non trouvée
page_not_found_body: La page que vous recherchez ne semble pas exister.
confirm_revert: Confirmer la restauration
confirm_revert_body: Cela restaurera l'élément à l'état sélectionné.
display: Affichage
settings_update_success: Paramètres enregistrés
title: Titre
revision_delta_created: Créé
revision_delta_created_externally: Créé en externe
revision_delta_updated: '1 champ mis à jour | {count} champs mis à jour'
revision_delta_deleted: Supprimé
revision_delta_reverted: Restauré
revision_delta_other: Historique
revision_delta_by: '{date} par {user}'
private_user: Utilisateur privé
revision_preview: Aperçu de l'historique
updates_made: Mises à jour réalisées
leave_comment: Laisser un commentaire…
post_comment_success: Commentaire publié
item_create_success: Élément créé | Éléments créés
item_update_success: Élément mis à jour | Éléments mis à jour
item_delete_success: Élément supprimé | Éléments supprimés
this_collection: Cette collection
related_collection: Collection associée
related_collections: Collections associées
translations_collection: Collection de traduction
languages_collection: Collection de langues
export_data: Exporter les données
format: Format
use_current_filters_settings: Utiliser les filtres et paramètres actuels
export_collection: 'Exporter {collection}'
last_page: Dernière page
last_access: Dernier accès
fill_template: Remplir avec la valeur du modèle
a_unique_table_name: Un nom de table unique...
a_unique_column_name: Un nom de colonne unique...
enable_custom_values: Activer les valeurs personnalisées
submit: Envoyer
move_to_folder: Déplacer vers le dossier
move: Déplacer
system: Système
add_field_related: Ajouter le champ à la collection associée
interface: Interface
today: Aujourd'hui
yesterday: Hier
delete_comment: Supprimer le commentaire
date-fns_date: PPP
date-fns_time: 'h:mm:ss a'
date-fns_time_no_seconds: 'h:mm a'
date-fns_date_short: 'MMM d, u'
date-fns_time_short: 'h:mma'
date-fns_date_short_no_year: MMM d
month: Mois
year: Année
select_all: Tout sélectionner
months:
  january: Janvier
  february: Février
  march: Mars
  april: Avril
  may: Mai
  june: Juin
  july: Juillet
  august: Août
  september: Septembre
  october: Octobre
  november: Novembre
  december: Décembre
drag_mode: Mode Glisser/Déposer
cancel_crop: Annuler le recadrage
original: Initial
url: URL
import: Importer
file_details: Détails du fichier
dimensions: Dimensions
size: Taille
created: Créé
modified: Modifié
checksum: Code de vérification
owner: Propriétaire
edited_by: Modifié par
folder: Dossier
zoom: Zoom
download: Télécharger
open: Ouvrir
open_in_new_window: Ouvrir dans une nouvelle fenêtre
foreground_color: Couleur du premier plan
background_color: Couleur de fond
upload_from_device: Télécharger un fichier depuis l'appareil
choose_from_library: Choisir un fichier dans la bibliothèque
import_from_url: Importer un fichier à partir d’une URL
replace_from_device: Remplacer le fichier par un fichier de l'appareil
replace_from_library: Remplacer le fichier par un fichier de la bibliothèque
replace_from_url: Remplacer le fichier à partir d'une URL
no_file_selected: Aucun fichier sélectionné
download_file: Télécharger le fichier
collection_key: Clé de la collection
name: Nom
primary_key_field: Champ de clé primaire
type: Type
creating_new_collection: Création d'une nouvelle Collection
created_by: Créé par
created_on: Créé le
creating_collection_info: Nommez la collection et configurez son champ unique « clé »...
creating_collection_system: Activer et renommer l'un de ces champs optionnels.
auto_increment_integer: Entier auto-incrémenté
generated_uuid: UUID généré
manual_string: Chaîne de caractère saisie manuellement
save_and_create_new: Enregistrer et en créer un nouveau
save_and_stay: Enregistrer et rester
save_as_copy: Enregistrer une copie
add_existing: Sélectionner
creating_items: Création d'éléments
enable_create_button: Activer le bouton de création
selecting_items: Sélection d'éléments
enable_select_button: Activer le bouton de sélection
comments: Commentaires
no_comments: Pas encore de commentaires
click_to_expand: Cliquer pour agrandir
select_item: Sélectionner un élément
no_items: Aucun élément
search_items: Rechercher des éléments...
disabled: Désactivé
information: Information
report_bug: Signaler un bug
request_feature: Demander une fonctionnalité
interface_not_found: 'L''interface "{interface}" est introuvable.'
reset_interface: Réinitialiser l'interface
display_not_found: 'L''affichage "{display}" n''a pas été trouvé.'
reset_display: Réinitialiser l'affichage
list-m2a: Constructeur (M2A)
item_count: 'Aucun élément | Un élément | {count} éléments'
no_items_copy: Il n’y a pas encore d’élément dans cette collection.
file_count: 'Aucun fichier | Un fichier | {count} fichiers'
no_files_copy: Il n'y a aucun fichier ici.
user_count: 'Aucun utilisateur | Un seul utilisateur | {count} utilisateurs'
no_users_copy: Il n'y a pas encore d'utilisateurs avec ce rôle.
webhooks_count: 'Aucun Webhooks | 1 Webhook | {count} Webhooks'
no_webhooks_copy: Il n'y a pas encore de webhooks.
all_items: Tous les éléments
csv: CSV
no_collections: Aucune collection
create_collection: Créer une collection
no_collections_copy_admin: Vous n'avez pas encore de collection. Cliquez sur le bouton ci-dessous pour commencer.
no_collections_copy: Vous n'avez pas encore de Collections. Veuillez contacter votre administrateur système.
relationship_not_setup: La relation n'a pas été configurée correctement
display_template_not_setup: L'option d'affichage du modèle est mal configurée
collection_field_not_setup: L'option de champ de collection est mal configurée
select_a_collection: Sélectionner une collection
active: Actif
users: Utilisateurs
activity: Activité
webhooks: Webhooks
field_width: Largeur du champ
add_filter: Ajouter un filtre
upper_limit: Limite supérieure...
lower_limit: Limite inférieure...
user_directory: Répertoire des utilisateurs
documentation: Documentation
sidebar: Barre latérale
duration: Durée
charset: Jeu de caractères
second: Seconde
file_moved: Fichier déplacé
collection_created: Collection créée
modified_on: Modifié le
card_size: Taille de carte
sort_field: Champ de tri
add_sort_field: Ajouter un champ de tri
sort: Trier
status: État
toggle_manual_sorting: Activer/désactiver le tri manuel
bookmark_doesnt_exist: Le favori n'existe pas
bookmark_doesnt_exist_copy: Le favori que vous essayez d'ouvrir est introuvable.
bookmark_doesnt_exist_cta: Retourner à la collection
select_an_item: Sélectionnez un élément...
edit: Modifier
enabled: Activé
disable_tfa: Désactiver l'A2F
tfa_scan_code: Scannez le code dans votre application d'authentification pour terminer la configuration de l'A2F
enter_otp_to_disable_tfa: Entrez l'OTP pour désactiver l'A2F
create_account: Créer un Compte
account_created_successfully: Compte créé avec succès
auto_fill: Remplissage automatique
corresponding_field: Champ correspondant
errors:
  COLLECTION_NOT_FOUND: "La collection n'existe pas"
  FIELD_NOT_FOUND: Champ introuvable
  FORBIDDEN: Non autorisé
  INVALID_CREDENTIALS: Mauvais nom d'utilisateur ou mot de passe
  INVALID_OTP: Mauvais mot de passe unique
  INVALID_PAYLOAD: Payload invalide
  INVALID_QUERY: Requête invalide
  ITEM_LIMIT_REACHED: Nombre d'éléments max atteint
  ITEM_NOT_FOUND: Élément introuvable
  ROUTE_NOT_FOUND: Introuvable
  RECORD_NOT_UNIQUE: Valeur dupliquée détecté
  USER_SUSPENDED: Utilisateur suspendu
  CONTAINS_NULL_VALUES: Le champ contient des valeurs nulles
  UNKNOWN: Erreur inconnue
value_hashed: Valeur hashée de manière sûre
bookmark_name: Nom du favori...
create_bookmark: Ajouter comme favori
edit_bookmark: Modifier le favori
bookmarks: Favoris
presets: Pré-réglages
unexpected_error: Erreur inconnue
unexpected_error_copy: Une erreur inconnue s'est produite. Veuillez réessayer plus tard.
copy_details: Copier les détails
no_app_access: Pas d'accès à l'application
no_app_access_copy: Cet utilisateur n'est pas autorisé à utiliser l'application d'administration.
password_reset_sent: Nous vous avons envoyé un lien sécurisé pour réinitialiser votre mot de passe
password_reset_successful: Mot de passe réinitialisé avec succès
back: Retour
editing_image: Modification de l'image
square: Carré
free: Libre
flip_horizontal: Miroir horizontal
flip_vertical: Miroir vertical
aspect_ratio: Rapport de forme
rotate: Faire pivoter
all_users: Tous les utilisateurs
delete_collection: Supprimer la collection
update_collection_success: Collection mise à jour
delete_collection_success: Collection supprimée
start_end_of_count_items: '{start}-{end} de {count} éléments'
start_end_of_count_filtered_items: '{start}-{end} sur {count} éléments filtrés'
one_item: '1 élément'
one_filtered_item: '1 élément filtré'
delete_collection_are_you_sure: >-
  Êtes-vous sûr de vouloir supprimer cette collection ? Cette action supprimera la collection et tous les éléments qu'elle contient. Cette action est irréversible.
collections_shown: Collections affichées
visible_collections: Collections visibles
hidden_collections: Collections masquées
show_hidden_collections: Afficher les collections cachées
hide_hidden_collections: Masquer les collections cachées
unmanaged_collections: Collections non configurées
system_collections: Collections système
placeholder: Placeholder
icon_left: Icône gauche
icon_right: Icône droite
count_other_revisions: '{count} autres versions'
font: Police de caractères
sans_serif: Sans Sérif
serif: Sérif
monospace: Monospace
divider: Séparateur
color: Couleur
circle: Cercle
empty_item: Élément vide
log_in_with: 'Se connecter avec {provider}'
advanced_filter: Filtre avancé
delete_advanced_filter: Supprimer le filtre
change_advanced_filter_operator: Changer d'opérateur
operators:
  eq: Égal à
  neq: Différent de
  lt: Moins que
  gt: Plus grand que
  lte: Inférieur ou égal à
  gte: Plus grand ou égal à
  in: Appartient à
  nin: N'appartient pas à
  null: Est nul
  nnull: N'est pas null
  contains: Contient
  ncontains: Ne contient pas
  between: Est entre
  nbetween: N'est pas entre
  empty: Est vide
  nempty: N'est pas vide
  all: Contient ces clés
  has: Contient certaines de ces clés
loading: Chargement…
drop_to_upload: Déposer pour téléverser
item: Élément
items: Éléments
upload_file: Envoyer le fichier
upload_file_indeterminate: Envoi du fichier...
upload_file_success: Fichier envoyé
upload_files_indeterminate: 'Envoi des fichiers {done}/{total}'
upload_files_success: '{count} fichiers envoyés'
upload_pending: Envoi en attente
drag_file_here: Glisser-déposer un fichier ici
click_to_browse: Cliquer pour rechercher
layout_options: Options d'affichage
rows: Lignes
columns: Colonnes
collection_setup: Configuration de la collection
optional_system_fields: Champs système optionnels
value_unique: La valeur doit être unique
all_activity: Toutes les activités
create_item: Créer un élément
display_template: Modèle d'affichage
n_items_selected: 'Aucun élément sélectionné | 1 élément sélectionné | {n} éléments sélectionnés'
per_page: Par page
all_files: Tous les fichiers
my_files: Mes fichiers
recent_files: Fichiers Récents
create_folder: Créer un Dossier
folder_name: Nom du dossier...
add_file: Ajouter un fichier
replace_file: Remplacer le fichier
no_results: Aucun résultat
no_results_copy: Ajuster ou effacer les filtres de recherche pour voir les résultats.
clear_filters: Réinitialiser les filtres
saves_automatically: Sauvegardé automatiquement
role: Rôle
user: Utilisateur
no_presets: Aucun préréglage
no_presets_copy: Aucun préréglage ou favori n'a encore été enregistré.
no_presets_cta: Ajouter un préréglage
create: Créer
on_create: À la Création
on_update: À la mise à jour
read: Lecture
update: Mettre à jour
select_fields: Sélectionner des champs
format_text: Format du texte
bold: Gras
toggle: Activer/Désactiver
icon_on: Icône de sélection
icon_off: Icône de désélection
label: Étiquette
image_url: Url de l’image
alt_text: Texte alternatif
media: Média
width: Largeur
height: Hauteur
source: Source
url_placeholder: Entrez une url...
display_text: Afficher le texte
display_text_placeholder: Entrez un texte d'affichage...
tooltip: Info-bulle
tooltip_placeholder: Entrez une infobulle ...
unlimited: Illimité
open_link_in: Ouvrir le lien dans
new_tab: Nouvel onglet
current_tab: Onglet actif
wysiwyg_options:
  aligncenter: Centrer
  alignjustify: Justifier
  alignleft: Aligner à Gauche
  alignnone: Ne pas aligner
  alignright: Aligner à Droite
  forecolor: Couleur du premier plan
  backcolor: Couleur de fond
  bold: Gras
  italic: Italique
  underline: Souligner
  strikethrough: Barrer
  subscript: Indice inférieur
  superscript: Exposant
  codeblock: Code
  blockquote: Bloc de citation
  bullist: Liste à puces
  numlist: Liste numérotée
  hr: Barre horizontale
  link: Ajouter/modifier un lien
  unlink: Supprimer le lien
  media: Ajouter/modifier un média
  image: Ajouter/Modifier une image
  copy: Copier
  cut: Couper
  paste: Coller
  heading: En-tête
  h1: En-tête 1
  h2: En-tête 2
  h3: En-tête 3
  h4: En-tête 4
  h5: En-tête 5
  h6: En-tête 6
  fontselect: Sélectionner la police
  fontsizeselect: Sélectionner la taille de la police
  indent: Augmenter le retrait
  outdent: Diminuer le retrait
  undo: Annuler
  redo: Rétablir
  remove: Retirer
  removeformat: Supprimer le formatage
  selectall: Tout sélectionner
  table: Tableau
  visualaid: Voir les éléments invisibles
  source_code: Modifier le code source
  fullscreen: Plein écran
  directionality: Sens de lecture
dropdown: Liste déroulante
choices: Liste de choix
choices_option_configured_incorrectly: Choix configurés incorrectement
deselect: Désélectionner
deselect_all: Tout désélectionner
other: Autre...
adding_user: Ajout de l'utilisateur
unknown_user: Utilisateur inconnu
creating_in: 'Création de l''élément dans {collection}'
editing_in: 'Modification de l''élément dans {collection}'
creating_unit: 'Création de {unit}'
editing_unit: 'Édition de {unit}'
editing_in_batch: 'Modification par lot de {count} élément(s)'
no_options_available: Aucune option disponible
settings_data_model: Modèle de données
settings_permissions: Rôles et autorisations
settings_project: Paramètres du projet
settings_webhooks: Webhooks
settings_presets: Préréglages et favoris
one_or_more_options_are_missing: Une ou plusieurs options sont manquantes
scope: Utilisateurs ou rôles
select: Sélectionner...
layout: Mise en page
tree_view: Vue Arborescente
changes_are_permanent: Les modifications sont irréversibles
preset_name_placeholder: Sert par défaut quand il est vide...
preset_search_placeholder: Recherche...
editing_preset: Modifier le préréglage
layout_preview: Aperçu de la mise en page
layout_setup: Configuration de la mise en page
unsaved_changes: Modifications non enregistrées
unsaved_changes_copy: Êtes-vous sûr de vouloir quitter cette page?
discard_changes: Annuler les modifications
keep_editing: Continuer l’édition
page_help_collections_overview: '**Aperçu des collections** — Liste de toutes les collections auxquelles vous avez accès.'
page_help_collections_collection: >-
  **Parcourir les éléments** - Lister tous les éléments de {collection} auxquels vous avez accès. Personnalisez la mise en page, les filtres et le tri pour adapter votre vue, et même enregistrer en favoris différentes configurations pour un accès rapide.
page_help_collections_item: >-
  **Détail de l'élément** — Un formulaire pour visualiser et gérer cet élément. Cette barre latérale contient également un historique complet des révisions et des commentaires intégrés.
page_help_activity_collection: >-
  **Parcourez l'activité** — Une liste complète de tous votre système et contenu de l'activité utilisateur.
page_help_docs_global: >-
  **Aperçu de la documentation** — Documents adaptés spécifiquement à la version et au schéma de ce projet.
page_help_files_collection: >-
  **Bibliothèque de fichiers** — Liste tous les fichiers transférés vers ce projet. Personnalisez la mise en page, les filtres et le tri pour adapter votre vue, et même enregistrer en favoris différentes configurations pour un accès rapide.
page_help_files_item: >-
  **Détail du fichier** — Un formulaire de gestion des métadonnées de fichiers, de modification du fichier original et de mise à jour des paramètres d'accès.
page_help_settings_project: "**Paramètres du projet** — Les options de configuration globale de votre projet."
page_help_settings_datamodel_collections: >-
  **Modèle de données : Collections** — Liste toutes les collections disponibles. Cela inclut les collections visibles, cachées et système, ainsi que les tables de bases de données non gérées qui peuvent être ajoutées.
page_help_settings_datamodel_fields: >-
  **Modèle de données : Collection** — Un formulaire pour gérer cette collection et ses champs.
page_help_settings_roles_collection: '**Parcourir les Rôles** — Liste les rôles Administrateur, Public et les rôles utilisateurs personnalisés.'
page_help_settings_roles_item: "**Détail du rôle** — Gérer les autorisations et les autres paramètres d'un rôle."
page_help_settings_presets_collection: >-
  **Parcourir les préréglages** - Liste tout les préréglages du projet, y compris : l'utilisateur, le rôle, les favoris globaux et les vues par défaut.
page_help_settings_presets_item: >-
  **Détail du préréglage** — Un formulaire pour gérer les favoris et les préréglages de collection par défaut.
page_help_settings_webhooks_collection: '**Parcourez les Webhooks** — Liste tous les webhooks du projet.'
page_help_settings_webhooks_item: '**Détail du Webhook** — Un formulaire pour créer et gérer les webhooks du projet.'
page_help_users_collection: '**Répertoire utilisateur** — Liste tous les utilisateurs système de ce projet.'
page_help_users_item: >-
  **Détail de l'utilisateur** — Gérez les informations de votre compte ou consultez les détails des autres utilisateurs.
activity_feed: Flux d'activité
add_new: Nouveau
create_new: Nouveau
all: Tout
none: Aucun
no_layout_collection_selected_yet: Aucune mise en page/collection sélectionnée pour le moment
batch_delete_confirm: >-
  Aucun élément n’a été sélectionné | Êtes-vous sûr de bien vouloir supprimer cet élément ? Vous ne pourrez pas revenir en arrière ! | Êtes-vous sûr de bien vouloir supprimer ces {count} éléments ?  Vous ne pourrez pas revenir en arrière !
cancel: Annuler
collection: Collection
collections: Collections
singleton: Singleton
singleton_label: Est un objet unique
system_fields_locked: Les champs système sont verrouillés et ne peuvent pas être modifiés
fields:
  directus_activity:
    item: Clé principale de l'élément
    action: Action
    collection: Collection
    timestamp: Fait le
    user: Fait par
    comment: Commentaire
    user_agent: Agent utilisateur
    ip: Adresse IP
    revisions: Historique
  directus_collections:
    collection: Collection
    icon: Icône
    note: Remarque
    display_template: Modèle d'affichage
    hidden: Caché
    singleton: Singleton
    translations: Traductions de nommage de collection
    archive_app_filter: Filtrer les valeurs archivées dans l'application
    archive_value: Valeur pour archivage
    unarchive_value: Valeur au désarchivage
    sort_field: Champ de tri
    accountability: Enregistrement de l'activité et de l'historique
  directus_files:
    $thumbnail: Miniature
    title: Titre
    description: Description
    tags: Étiquettes
    location: Localisation
    storage: Espace de stockage
    filename_disk: Nom du fichier (disque)
    filename_download: Nom du fichier (Télécharger)
    metadata: Métadonnée
    type: Type MIME
    filesize: Taille du fichier
    modified_by: Modifié par
    modified_on: Modifié le
    created_on: Créé le
    created_by: Créé par
    embed: Encapsulation
    uploaded_by: Transféré par
    folder: Dossier
    width: Largeur
    uploaded_on: Transféré le
    height: Hauteur
    charset: Jeu de caractères
    duration: Durée
  directus_users:
    first_name: Prénom
    last_name: Nom
    email: E-mail
    password: Mot de passe
    avatar: Avatar
    location: Localisation
    title: Titre
    description: Description
    tags: Étiquettes
    language: Langue
    theme: Thème
    tfa_secret: Authentification à deux facteurs
    status: État
    role: Rôle
    token: Token
    last_page: Dernière page
    last_access: Dernier accès
  directus_settings:
    project_name: Nom du projet
    project_url: URL du projet
    project_color: Couleur du projet
    project_logo: Logo du projet
    public_foreground: Image au premier plan de l'accueil
    public_background: Image en arrière-plan de l'accueil
    public_note: Message sur la page d'accueil
    auth_password_policy: Politique des mots de passe
    auth_login_attempts: Tentatives de connexion
    storage_asset_presets: Préréglages des fichiers dans le stockage
    storage_asset_transform: Transformation des fichiers du stockage
    custom_css: Personnalisation du CSS
  directus_fields:
    collection: Nom de la Collection
    icon: Icône de Collection
    note: Remarque
    hidden: Caché
    singleton: Singleton
    translation: Traductions du nom de champ
    display_template: Modèle
  directus_roles:
    name: Nom de rôle
    icon: Icône de rôle
    description: Description
    app_access: Accès à l'application
    admin_access: Accès Administrateur
    ip_access: Accès IP
    enforce_tfa: Nécessite A2F
    users: Membres avec le rôle
    module_list: Module de Navigation
    collection_list: Navigation de la collection
field_options:
  directus_collections:
    track_activity_revisions: Enregistrer les activités et l'historique
    only_track_activity: Enregistrer seulement l'activité
    do_not_track_anything: Ne rien enregistrer
no_fields_in_collection: 'Il n''y a pas encore de champs dans "{collection}"'
do_nothing: Ne rien faire
generate_and_save_uuid: Générer et Enregistrer l'UUID
save_current_user_id: Enregistrer l'ID de l'utilisateur actuel
save_current_user_role: Enregistrer le rôle utilisateur actuel
save_current_datetime: Enregistrer la date/heure actuelle
block: Bloc
inline: En ligne
comment: Commentaire
continue: Continuer
continue_as: >-
  <b>{name}</b> est actuellement authentifié. Si vous reconnaissez ce compte, cliquez sur continuer.
editing_role: 'Rôle {role}'
creating_webhook: Création du Webhook
default: Défaut
delete: Supprimer
delete_are_you_sure: >-
  Cette action est permanente et ne peut pas être annulée. Êtes-vous sûr de vouloir continuer ?
delete_field_are_you_sure: >-
  Êtes-vous sûr de vouloir supprimer le champ « {field} » ? Cette action ne peut pas être annulée !
description: Description
done: Fait
duplicate: Dupliquer
email: E-mail
embed: Encapsulation
fallback_icon: Icône par défaut
field: Champ | Champs
file: Fichier
file_library: Bibliothèque de fichiers
forgot_password: Mot de passe oublié
hidden: Caché
icon: Icône
info: Information
normal: Normal
success: Succès
warning: Avertissement
danger: Danger
junction_collection: Collection de jointure
latency: Latence
login: Se connecter
my_activity: Mon activité
not_authenticated: Non authentifié
authenticated: Authentifié
options: Paramètres
otp: Mot de passe à usage unique
password: Mot de passe
permissions: Autorisations
relationship: Relation
reset: Réinitialiser
reset_password: Réinitialiser le mot de passe
revisions: Historique
revert: Restaurer
save: Enregistrer
schema: Schéma
search: Recherche
select_existing: Sélectionner un élément existant
select_field_type: Sélectionnez un type de champ
select_interface: Sélectionner une interface
settings: Réglages
sign_in: Se connecter
sign_out: Déconnexion
sign_out_confirm: Êtes-vous certain de vouloir vous déconnecter ?
something_went_wrong: Quelque chose s’est mal passé.
sort_direction: Ordre de tri
sort_asc: Tri croissant
sort_desc: Tri décroissant
template: Modèle
translation: Traduction
value: Valeur
view_project: Voir le projet
weeks: { }
report_error: Signaler l'erreur
interfaces:
  presentation-links:
    presentation-links: Bouton de liens
    links: Liens
    description: Boutons de lien configurables pour le lancement d'URL dynamiques
    style: Style
    primary: Primaire
    link: Liens
    button: Boutons
    error: Impossible d’effectuer cette action
  select-multiple-checkbox:
    checkboxes: Cases à cocher
    description: Choisissez entre plusieurs options via les cases à cocher
    allow_other: Autoriser d'autres valeurs
    show_more: 'Afficher {count} de plus'
    items_shown: Éléments affichés
  input-code:
    code: Code
    description: Écrire ou partager des extraits de code
    line_number: Numéro de ligne
    placeholder: Entrez le code ici...
  collection:
    collection: Collection
    description: Sélectionner parmi les collections existantes
    include_system_collections: Inclure les collections système
  system-collections:
    collections: Collections
    description: Sélectionner parmi les collections existantes
    include_system_collections: Inclure les collections système
  select-color:
    color: Couleur
    description: Entrez ou sélectionnez une valeur de couleur
    placeholder: Choisir une couleur...
    preset_colors: Couleurs prédéfinies
    preset_colors_add_label: Ajouter une nouvelle couleur...
    name_placeholder: Entrer le nom de la couleur...
  datetime:
    datetime: Date / Heure
    description: Saisir des dates et des heures
    include_seconds: Inclure les secondes
    set_to_now: Configurer à maintenant
    use_24: Utiliser le format 24h
  system-display-template:
    display-template: Modèle d'affichage
    description: Mélanger du texte statique et des valeurs de champs dynamiques
    collection_field: Champ de collection
    collection_field_not_setup: L'option de champ de collection est mal configurée
    select_a_collection: Sélectionner une collection
  presentation-divider:
    divider: Séparateur
    description: Étiqueter et diviser les champs dans les sections
    title_placeholder: Entrez un titre...
    inline_title: Titre en ligne
    inline_title_label: Afficher le titre à l'intérieur de la ligne
    margin_top: Marge supérieure
    margin_top_label: Augmenter la marge supérieure
  select-dropdown:
    description: Sélectionner une valeur à partir d'une liste déroulante
    choices_placeholder: Ajouter un nouveau choix
    allow_other: Autoriser d'autres valeurs
    allow_other_label: Autoriser d'autres valeurs
    allow_none: Autoriser une valeur vide
    allow_none_label: Autoriser aucune sélection
    choices_name_placeholder: Entrez un nom...
    choices_value_placeholder: Saisissez une valeur...
  select-multiple-dropdown:
    select-multiple-dropdown: Liste déroulante (choix multiple)
    description: Sélectionner plusieurs valeurs à partir d'une liste déroulante
  file:
    file: Fichier
    description: Sélectionner ou Transférer un fichier
  files:
    files: Fichiers
    description: Sélectionner ou Transférer plusieurs fichiers
  input-hash:
    hash: Hash
    description: Entrer une valeur à hacher
    masked: Masqué
    masked_label: Cacher les valeurs marquées "vrai"
  select-icon:
    icon: Icône
    description: Sélectionner une icône depuis une liste déroulante
    search_for_icon: Rechercher une icône...
  file-image:
    image: Image
    description: Sélectionner ou envoyer une image
  system-interface:
    interface: Interface
    description: Sélectionner une interface existante
    placeholder: Sélectionner une interface...
  system-interface-options:
    interface-options: Options d'interface
    description: Une popup pour sélectionner les options d'une interface
  list-m2m:
    many-to-many: Many to Many
    description: Sélectionner plusieurs éléments de jonction liés
  select-dropdown-m2o:
    many-to-one: Many to One
    description: Sélectionner un seul élément lié
    display_template: Modèle d'affichage
  input-rich-text-md:
    markdown: Markdown
    description: Saisir et prévisualiser le markdown
    customSyntax: Blocs personnalisés
    customSyntax_label: Ajouter des types de syntaxe personnalisés
    customSyntax_add: Ajouter une syntaxe personnalisée
    box: Bloc / Inline
    imageToken: Token d'image
    imageToken_label: Quel token (statique) ajouter aux sources d'images
  presentation-notice:
    notice: Remarque
    description: Afficher une courte remarque
    text: Entrez le contenu de la remarque ici...
  list-o2m:
    one-to-many: Un à plusieurs
    description: Sélectionner plusieurs éléments liés
    no_collection: La collection est introuvable
  select-radio:
    radio-buttons: Boutons radio
    description: Sélectionner l'un des choix proposés
  list:
    repeater: Répéteur
    description: Créer plusieurs entrées de la même structure
    edit_fields: Éditer les champs
    add_label: 'Libellé "Créer Nouveau"'
    field_name_placeholder: Entrez le nom du champ...
    field_note_placeholder: Entrez la note du champ...
  slider:
    slider: Curseur
    description: Sélectionner un nombre à l'aide d'un curseur
    always_show_value: Toujours afficher la valeur
  tags:
    tags: Étiquettes
    description: Sélectionner ou ajouter des tags
    whitespace: Espace
    hyphen: Remplacer par un trait d'union
    underscore: Remplacer par un underscore
    remove: Supprimer les espaces
    capitalization: Mise en majuscules
    uppercase: Convertir en majuscule
    lowercase: Convertir en minuscule
    auto_formatter: Utiliser le formatteur automatique de titre
    alphabetize: Alphabétiser
    alphabetize_label: Forcer l'ordre alphabétique
    add_tags: Ajouter des tags...
  input:
    input: Entrée
    description: Entrer manuellement une valeur
    trim: Supprimer les espaces aux extrémités
    trim_label: Enlever les espaces au début et à la fin
    mask: Masqué
    mask_label: Cacher la valeur réelle
    clear: Valeur effacée
    clear_label: Enregistrer en tant que chaîne vide
    minimum_value: Valeur minimale
    maximum_value: Valeur maximale
    step_interval: Intervalle d'étape
    slug: Transformer en Slug
    slug_label: Rendre l'URL de la valeur sécurisée
  input-multiline:
    textarea: Zone de texte
    description: Entrez le texte brut en multiligne
  boolean:
    toggle: Activer/Désactiver
    description: Basculer entre l'activation et la désactivation
    label_placeholder: Entrer un libellé...
    label_default: Activé
  translations:
    display_template: Modèle d'affichage
    no_collection: Aucune collection
  list-o2m-tree-view:
    description: Arborescence pour les éléments récursifs imbriqués de type "one-to-many"
    recursive_only: La vue en arborescence ne fonctionne que pour les relations récursives.
  user:
    user: Utilisateur
    description: Sélectionner un utilisateur directus existant
    select_mode: Sélectionner un mode
    modes:
      auto: Auto
      dropdown: Liste déroulante
      modal: Modal
  input-rich-text-html:
    wysiwyg: WYSIWYG
    description: Un éditeur de texte enrichi pour écrire du contenu HTML
    toolbar: Barre d’outils
    custom_formats: Formats personnalisés
    options_override: Remplacement des options
  input-autocomplete-api:
    input-autocomplete-api: Champ Autocomplété (API)
    description: Un type de recherche pour les valeurs d'API externes.
    results_path: Chemin des résultats
    value_path: Chemin de la valeur
    trigger: Déclencheur
    rate: Débit
displays:
  boolean:
    boolean: Booléen
    description: Afficher les états sélectionnés et désélectionnés
    label_on: Avec libellé
    label_on_placeholder: Entrez un libellé ...
    label_off: Sans libellé
    label_off_placeholder: Entrez un libellé pour la désactivation...
    icon_on: Icône de sélection
    icon_off: Icône de désélection
    color_on: Couleur activée
    color_off: Couleur désactivée
  collection:
    collection: Collection
    description: Afficher une collection
    icon_label: Afficher l'icône de la collection
  color:
    color: Couleur
    description: Afficher un point de couleur
    default_color: Couleur par défaut
  datetime:
    datetime: Date / Heure
    description: Afficher les valeurs liées à l'heure
    format: Format
    format_note: >-
      Le format personnalisé accepte le __[Date Field Symbol Table](https://www.unicode.org/reports/tr35/tr35-dates.html#Date_Field_Symbol_Table)__
    long: Long
    short: Court
    relative: Relatif
    relative_label: 'Afficher l''heure relative, par exemple: il y a 5 minutes'
  file:
    file: Fichier
    description: Afficher les fichiers
  filesize:
    filesize: Taille du fichier
    description: Afficher la taille d'un fichier
  formatted-value:
    formatted-value: Valeur formatée
    description: Afficher une version formatée du texte
    format_title: Formater le titre
    format_title_label: Formatage automatique de la casse
    bold_label: Utiliser le style en gras
  formatted-json-value:
    formatted-json-value: Valeur JSON formatée
    description: Afficher une version formatée de l'objet
  icon:
    icon: Icône
    description: Afficher une icône
    filled: Remplissage
    filled_label: Utiliser la version avec remplissage
  image:
    image: Image
    description: Afficher un petit aperçu de l'image
    circle: Cercle
    circle_label: Afficher dans un cercle
  labels:
    labels: Libellés
    description: Afficher sous forme d'étiquette(s)
    default_foreground: Premier plan par défaut
    default_background: Arrière-plan par défaut
    format_label: Formater chaque libellés
    show_as_dot: Afficher sous forme de point
    choices_value_placeholder: Saisissez une valeur...
    choices_text_placeholder: Entrez du texte...
  mime-type:
    mime-type: Type MIME
    description: Afficher le type MIME d'un fichier
    extension_only: Extension uniquement
    extension_only_label: Afficher uniquement l'extension de fichier
  rating:
    rating: Évaluation
    description: Visualiser un nombre sous forme d'étoiles par rapport à la valeur max
    simple: Simple
    simple_label: Afficher les étoiles dans un format simple
  raw:
    raw: Valeur brute
  related-values:
    related-values: Valeurs liées
    description: Afficher des valeurs provenant d'une relation
  user:
    user: Utilisateur
    description: Afficher un utilisateur directus
    avatar: Avatar
    name: Nom
    both: Tous
    circle_label: Afficher l'utilisateur dans un cercle
layouts:
  cards:
    cards: Cartes
    image_source: Source de l'image
    image_fit: Ajustement de l'image
    crop: Rogner
    contain: Contient
    title: Titre
    subtitle: Sous-titre
  tabular:
    tabular: Tableau
    fields: Champs
    spacing: Espacement
    comfortable: Confortable
    compact: Compact
    cozy: Intermédiaire
<<<<<<< HEAD
  map:
    map: Carte
    layers: Couches
    cluster_options: Clustering
    cluster: Activer le partitionnement
    cluster_radius: Rayon de partitionnement
    cluster_minpoints: Taille minimum de partitionnement
    cluster_maxzoom: Zoom maximum du partitionnement
    fit_options: Bounds fitting
    fit_padding: Bounds padding
    fit_animate: Animate transitions
    fit_speed: Animation speed
    fit_duration: Animation duration
    preview: Preview
    field: Géométrie
    invalid_geometry: Géométrie invalide
    simplify: Tolerance de simplification des géométries
    field_not_found: Géométrie non renseignée
=======
  calendar:
    calendar: Calendrier
    start_date_field: Champ Date de début
    end_date_field: Champ Date de fin
>>>>>>> 477c36d8
<|MERGE_RESOLUTION|>--- conflicted
+++ resolved
@@ -1143,7 +1143,10 @@
     comfortable: Confortable
     compact: Compact
     cozy: Intermédiaire
-<<<<<<< HEAD
+  calendar:
+    calendar: Calendrier
+    start_date_field: Champ Date de début
+    end_date_field: Champ Date de fin
   map:
     map: Carte
     layers: Couches
@@ -1161,10 +1164,4 @@
     field: Géométrie
     invalid_geometry: Géométrie invalide
     simplify: Tolerance de simplification des géométries
-    field_not_found: Géométrie non renseignée
-=======
-  calendar:
-    calendar: Calendrier
-    start_date_field: Champ Date de début
-    end_date_field: Champ Date de fin
->>>>>>> 477c36d8
+    field_not_found: Géométrie non renseignée