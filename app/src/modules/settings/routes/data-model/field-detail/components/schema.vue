--- conflicted
+++ resolved
@@ -316,11 +316,8 @@
 			onCreateValue,
 			onUpdateOptions,
 			onUpdateValue,
-<<<<<<< HEAD
 			onUpdateGeometryFormat,
-=======
 			hasCreateUpdateTriggers,
->>>>>>> d4a367dd
 		};
 
 		function onUpdateGeometryFormat(format: GeometryFormat) {
