--- conflicted
+++ resolved
@@ -11,14 +11,11 @@
 				<v-checkbox v-model="fieldData.meta.hidden" :label="t('hidden_on_detail')" block />
 			</div>
 
-<<<<<<< HEAD
-=======
 			<div v-if="fieldData.meta" class="field half-left">
 				<div class="label type-label">{{ t('required') }}</div>
 				<v-checkbox v-model="fieldData.meta.required" :label="t('require_value_to_be_set')" block />
 			</div>
 
->>>>>>> 6eafe010
 			<div v-if="type !== 'group'" class="field full">
 				<div class="label type-label">{{ t('note') }}</div>
 				<v-input v-model="fieldData.meta.note" :placeholder="t('add_note')" />
