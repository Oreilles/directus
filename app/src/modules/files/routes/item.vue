<template>
	<files-not-found v-if="!loading && !item" />
	<private-view v-else :title="loading || !item ? $t('loading') : item.title">
		<template #title-outer:prepend>
			<v-button class="header-icon" rounded icon secondary exact :to="to">
				<v-icon name="arrow_back" />
			</v-button>
		</template>

		<template #headline>
			<v-breadcrumb :items="breadcrumb" />
		</template>

		<template #actions>
			<v-dialog v-model="confirmDelete" @esc="confirmDelete = false">
				<template #activator="{ on }">
					<v-button
						rounded
						icon
						class="action-delete"
						:disabled="item === null"
						@click="on"
						v-tooltip.bottom="$t('delete')"
					>
						<v-icon name="delete" outline />
					</v-button>
				</template>

				<v-card>
					<v-card-title>{{ $t('delete_are_you_sure') }}</v-card-title>

					<v-card-actions>
						<v-button @click="confirmDelete = false" secondary>
							{{ $t('cancel') }}
						</v-button>
						<v-button @click="deleteAndQuit" class="action-delete" :loading="deleting">
							{{ $t('delete') }}
						</v-button>
					</v-card-actions>
				</v-card>
			</v-dialog>

			<v-dialog v-model="moveToDialogActive" v-if="isNew === false" @esc="moveToDialogActive = false">
				<template #activator="{ on }">
					<v-button
						rounded
						icon
						:disabled="item === null"
						@click="on"
						class="folder"
						v-tooltip.bottom="$t('move_to_folder')"
					>
						<v-icon name="folder_move" />
					</v-button>
				</template>

				<v-card>
					<v-card-title>{{ $t('move_to_folder') }}</v-card-title>

					<v-card-text>
						<folder-picker v-model="selectedFolder" />
					</v-card-text>

					<v-card-actions>
						<v-button @click="moveToDialogActive = false" secondary>
							{{ $t('cancel') }}
						</v-button>
						<v-button @click="moveToFolder" :loading="moving">
							{{ $t('move') }}
						</v-button>
					</v-card-actions>
				</v-card>
			</v-dialog>

			<v-button rounded icon @click="downloadFile" class="download" v-tooltip.bottom="$t('download')">
				<v-icon name="save_alt" />
			</v-button>

			<v-button
				v-if="item && item.type.includes('image')"
				rounded
				icon
				@click="editActive = true"
				class="edit"
				v-tooltip.bottom="$t('edit')"
			>
				<v-icon name="tune" />
			</v-button>

			<v-button
				rounded
				icon
				:loading="saving"
				:disabled="hasEdits === false"
				@click="saveAndQuit"
				v-tooltip.bottom="$t('save')"
			>
				<v-icon name="check" />

				<template #append-outer>
					<save-options
						:disabled="hasEdits === false"
						@save-and-stay="saveAndStay"
						@save-as-copy="saveAsCopyAndNavigate"
					/>
				</template>
			</v-button>
		</template>

		<template #navigation>
			<files-navigation :current-folder="item && item.folder" />
		</template>

		<div class="file-item">
			<file-preview
				v-if="isBatch === false && item"
				:src="fileSrc"
				:mime="item.type"
				:width="item.width"
				:height="item.height"
				:title="item.title"
				@click="replaceFileDialogActive = true"
			/>

			<image-editor
				v-if="item && item.type.startsWith('image')"
				:id="item.id"
				@refresh="refresh"
				v-model="editActive"
			/>

			<v-form
				ref="form"
				:fields="formFields"
				:loading="loading"
				:initial-values="item"
				:batch-mode="isBatch"
				:primary-key="primaryKey"
				v-model="edits"
			/>
		</div>

		<v-dialog v-model="confirmLeave" @esc="discardAndLeave">
			<v-card>
				<v-card-title>{{ $t('unsaved_changes') }}</v-card-title>
				<v-card-text>{{ $t('unsaved_changes_copy') }}</v-card-text>
				<v-card-actions>
					<v-button secondary @click="discardAndLeave">
						{{ $t('discard_changes') }}
					</v-button>
					<v-button @click="confirmLeave = false">{{ $t('keep_editing') }}</v-button>
				</v-card-actions>
			</v-card>
		</v-dialog>

		<template #sidebar>
			<file-info-sidebar-detail :file="item" />
			<revisions-drawer-detail
				v-if="isBatch === false && isNew === false"
				collection="directus_files"
				:primary-key="primaryKey"
				ref="revisionsDrawerDetail"
			/>
			<comments-sidebar-detail
				v-if="isBatch === false && isNew === false"
				collection="directus_files"
				:primary-key="primaryKey"
			/>
		</template>

		<replace-file v-model="replaceFileDialogActive" @replaced="refresh" :file="item" />
	</private-view>
</template>

<script lang="ts">
import { defineComponent, computed, toRefs, ref, watch } from '@vue/composition-api';
import FilesNavigation from '../components/navigation.vue';
import { i18n } from '@/lang';
import router from '@/router';
import RevisionsDrawerDetail from '@/views/private/components/revisions-drawer-detail';
import CommentsSidebarDetail from '@/views/private/components/comments-sidebar-detail';
import useItem from '@/composables/use-item';
import SaveOptions from '@/views/private/components/save-options';
import FilePreview from '@/views/private/components/file-preview';
import ImageEditor from '@/views/private/components/image-editor';
import { nanoid } from 'nanoid';
import { useFieldsStore } from '@/stores/';
import { Field } from '@/types';
import FileInfoSidebarDetail from '../components/file-info-sidebar-detail.vue';
import useFormFields from '@/composables/use-form-fields';
import FolderPicker from '../components/folder-picker.vue';
import api from '@/api';
import getRootPath from '@/utils/get-root-path';
import FilesNotFound from './not-found.vue';
import useShortcut from '@/composables/use-shortcut';
import ReplaceFile from '../components/replace-file.vue';

type Values = {
	[field: string]: any;
};

export default defineComponent({
	name: 'files-item',
	beforeRouteLeave(to, from, next) {
		const self = this as any;
		const hasEdits = Object.keys(self.edits).length > 0;

		if (hasEdits) {
			self.confirmLeave = true;
			self.leaveTo = to.fullPath;
			return next(false);
		}

		return next();
	},
	components: {
		FilesNavigation,
		RevisionsDrawerDetail,
		CommentsSidebarDetail,
		SaveOptions,
		FilePreview,
		ImageEditor,
		FileInfoSidebarDetail,
		FolderPicker,
		FilesNotFound,
		ReplaceFile,
	},
	props: {
		primaryKey: {
			type: String,
			required: true,
		},
	},
	setup(props) {
		const form = ref<HTMLElement>();
		const { primaryKey } = toRefs(props);
		const { breadcrumb } = useBreadcrumb();
		const fieldsStore = useFieldsStore();
		const replaceFileDialogActive = ref(false);

		const revisionsDrawerDetail = ref<Vue | null>(null);

		const {
			isNew,
			edits,
			item,
			saving,
			loading,
			error,
			save,
			remove,
			deleting,
			saveAsCopy,
			isBatch,
			refresh,
		} = useItem(ref('directus_files'), primaryKey);

		const hasEdits = computed<boolean>(() => Object.keys(edits.value).length > 0);
		const confirmDelete = ref(false);
		const editActive = ref(false);
		const fileSrc = computed(() => {
			if (item.value && item.value.modified_on) {
				return (
					getRootPath() +
					`assets/${props.primaryKey}?cache-buster=${item.value.modified_on}&key=system-large-contain`
				);
			}
			return getRootPath() + `assets/${props.primaryKey}?key=system-large-contain`;
		});

		// These are the fields that will be prevented from showing up in the form because they'll be shown in the sidebar
		const fieldsDenyList: string[] = [
			'type',
			'width',
			'height',
			'filesize',
			'checksum',
			'uploaded_by',
			'uploaded_on',
			'modified_by',
			'modified_on',
			'duration',
			'folder',
			'charset',
			'embed',
		];

		const fieldsFiltered = computed(() => {
			return fieldsStore
				.getFieldsForCollection('directus_files')
				.filter((field: Field) => fieldsDenyList.includes(field.field) === false);
		});

		const to = computed(() => {
			if (item.value && item.value?.folder) return `/files?folder=${item.value.folder}`;
			else return '/files';
		});

		const { formFields } = useFormFields(fieldsFiltered);

		const confirmLeave = ref(false);
		const leaveTo = ref<string | null>(null);

		const { moveToDialogActive, moveToFolder, moving, selectedFolder } = useMovetoFolder();

		useShortcut('meta+s', saveAndStay, form);

		return {
			item,
			loading,
			error,
			isNew,
			breadcrumb,
			edits,
			hasEdits,
			saving,
			saveAndQuit,
			deleteAndQuit,
			confirmDelete,
			deleting,
			saveAndStay,
			saveAsCopyAndNavigate,
			isBatch,
			editActive,
			revisionsDrawerDetail,
			formFields,
			confirmLeave,
			leaveTo,
			discardAndLeave,
			downloadFile,
			moveToDialogActive,
			moveToFolder,
			moving,
			selectedFolder,
			fileSrc,
			form,
			to,
			replaceFileDialogActive,
			refresh,
		};

		function useBreadcrumb() {
			const breadcrumb = computed(() => {
				if (!item?.value?.folder) {
					return [
						{
							name: i18n.t('file_library'),
							to: '/files',
						},
					];
				}

				return [
					{
						name: i18n.t('file_library'),
						to: {
							path: `/files/`,
							query: {
								folder: item?.value?.folder,
							},
						},
					},
				];
			});

			return { breadcrumb };
		}

		async function saveAndQuit() {
			await save();
			router.push(`/files`);
		}

		async function saveAndStay() {
			await save();
			revisionsDrawerDetail.value?.$data?.refresh?.();
		}

		async function saveAsCopyAndNavigate() {
			const newPrimaryKey = await saveAsCopy();
			router.push(`/files/${newPrimaryKey}`);
		}

		async function deleteAndQuit() {
			await remove();
			router.push(`/files`);
		}

		function discardAndLeave() {
			if (!leaveTo.value) return;
			edits.value = {};
			router.push(leaveTo.value);
		}

		function downloadFile() {
<<<<<<< HEAD
			const filePath = getRootPath() + `assets/${props.primaryKey}?download=true`;
=======
			const filePath = getRootPath() + `assets/${props.primaryKey}?download`;
>>>>>>> 7db7eaef
			window.open(filePath, '_blank');
		}

		function useMovetoFolder() {
			const moveToDialogActive = ref(false);
			const moving = ref(false);
			const selectedFolder = ref<number | null>();

			watch(item, () => {
				selectedFolder.value = item.value?.folder || null;
			});

			return { moveToDialogActive, moving, moveToFolder, selectedFolder };

			async function moveToFolder() {
				moving.value = true;

				try {
					await api.patch(`/files/${props.primaryKey}`, {
						folder: selectedFolder.value,
					});
					await refresh();
				} catch (err) {
					console.error(err);
				} finally {
					moveToDialogActive.value = false;
					moving.value = false;
				}
			}
		}
	},
});
</script>

<style lang="scss" scoped>
.action-delete {
	--v-button-background-color: var(--danger-25);
	--v-button-color: var(--danger);
	--v-button-background-color-hover: var(--danger-50);
	--v-button-color-hover: var(--danger);
}

.header-icon.secondary {
	--v-button-background-color: var(--background-normal);
}

.edit,
.folder,
.download {
	--v-button-background-color: var(--primary-25);
	--v-button-color: var(--primary);
	--v-button-background-color-hover: var(--primary-50);
	--v-button-color-hover: var(--primary);
}

.file-item {
	padding: var(--content-padding);
	padding-bottom: var(--content-padding-bottom);
}
</style><|MERGE_RESOLUTION|>--- conflicted
+++ resolved
@@ -393,11 +393,7 @@
 		}
 
 		function downloadFile() {
-<<<<<<< HEAD
-			const filePath = getRootPath() + `assets/${props.primaryKey}?download=true`;
-=======
 			const filePath = getRootPath() + `assets/${props.primaryKey}?download`;
->>>>>>> 7db7eaef
 			window.open(filePath, '_blank');
 		}
 
