--- conflicted
+++ resolved
@@ -27,14 +27,10 @@
 	},
 	"gitHead": "71bf628955b5da15ce3070dc09478bc558f243a4",
 	"devDependencies": {
-<<<<<<< HEAD
 		"@directus/docs": "^9.0.0-rc.53",
 		"@directus/format-title": "^9.0.0-rc.53",
 		"@mapbox/mapbox-gl-draw": "^1.2.0",
-=======
-		"@directus/docs": "^9.0.0-rc.56",
 		"@directus/format-title": "^9.0.0-rc.56",
->>>>>>> f8f843e5
 		"@popperjs/core": "^2.9.1",
 		"@sindresorhus/slugify": "^1.1.0",
 		"@tinymce/tinymce-vue": "^3.2.8",
