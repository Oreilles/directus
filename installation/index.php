--- conflicted
+++ resolved
@@ -277,11 +277,7 @@
           </tr>
           <tr>
             <td class="item">mod_rewrite Enabled</td>
-<<<<<<< HEAD
-            <td class="result"><?php if(in_array('mod_rewrite', apache_get_modules())) {echo('<span class="label label-success">Yes</span>');}else{echo('<span class="label label-important">No</span><a href="https://github.com/RNGR/Directus/wiki/1.-Installation-&-Configuration#how-to-enable-mod_rewrite" target="_blank"> ?</a>');}?></td>
-=======
             <td class="result"><?php if(function_exists('apache_get_modules') && in_array('mod_rewrite', apache_get_modules())) {echo('<span class="label label-success">Yes</span>');}else{echo('<span class="label label-important">No</span><a href="https://github.com/RNGR/directus6/wiki/Installation-Guides#how-to-enable-mod_rewrite" target="_blank"> ?</a>');}?></td>
->>>>>>> cc33ac3d
           </tr>
           <tr>
             <td class="item">Config Writable (../api/config.php)</td>
