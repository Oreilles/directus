--- conflicted
+++ resolved
@@ -1,10 +1,6 @@
 {
 	"name": "@directus/specs",
-<<<<<<< HEAD
-	"version": "9.0.0-rc.76",
-=======
 	"version": "9.0.0-rc.78",
->>>>>>> 4366cceb
 	"description": "OpenAPI Specification of the Directus API",
 	"main": "index.js",
 	"scripts": {
@@ -44,15 +40,9 @@
 	],
 	"gitHead": "24621f3934dc77eb23441331040ed13c676ceffd",
 	"devDependencies": {
-<<<<<<< HEAD
-		"npm-watch": "^0.10.0",
-		"swagger-cli": "^4.0.4",
-		"swagger-ui-watcher": "^2.1.11"
-=======
 		"npm-watch": "0.10.0",
 		"swagger-cli": "4.0.4",
 		"swagger-ui-watcher": "2.1.12"
->>>>>>> 4366cceb
 	},
 	"dependencies": {
 		"openapi3-ts": "^2.0.1"
