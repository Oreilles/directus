--- conflicted
+++ resolved
@@ -1,10 +1,6 @@
 {
 	"name": "@directus/drive-gcs",
-<<<<<<< HEAD
-	"version": "9.0.0-rc.76",
-=======
 	"version": "9.0.0-rc.78",
->>>>>>> 4366cceb
 	"description": "Google Cloud Storage driver for @directus/drive",
 	"license": "MIT",
 	"main": "dist/index.js",
@@ -37,11 +33,7 @@
 		"dev": "npm run build -- -w --preserveWatchOutput --incremental"
 	},
 	"dependencies": {
-<<<<<<< HEAD
-		"@directus/drive": "9.0.0-rc.76",
-=======
 		"@directus/drive": "9.0.0-rc.78",
->>>>>>> 4366cceb
 		"@google-cloud/storage": "^5.8.5",
 		"normalize-path": "^3.0.0"
 	},
