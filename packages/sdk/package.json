{
	"name": "@directus/sdk",
<<<<<<< HEAD
	"version": "9.0.0-rc.76",
=======
	"version": "9.0.0-rc.78",
>>>>>>> 4366cceb
	"description": "The official Directus SDK for use in JavaScript!",
	"repository": {
		"type": "git",
		"url": "https://github.com/directus/directus.git"
	},
	"main": "./dist/index.js",
	"module": "./dist/sdk.esm.js",
	"unpkg": "./dist/sdk.esm.min.js",
	"types": "./dist/index.d.ts",
	"exports": {
		".": "./dist/index.js"
	},
	"files": [
		"dist"
	],
	"scripts": {
		"prepublishOnly": "npm run build",
		"prebuild": "npm run cleanup",
		"build": "run-p build:*",
		"build:targets": "rollup -c",
		"build:node": "tsc --project ./tsconfig.json",
		"cleanup": "run-p cleanup:*",
		"cleanup:dist": "rimraf ./dist",
		"cleanup:types": "rimraf ./types",
		"cleanup:node": "rimraf ./node",
		"cleanup:browser": "rimraf ./browser",
		"cleanup:coverage": "rimraf ./coverage",
		"test": "jest --coverage",
		"test:watch": "jest --coverage --watchAll"
	},
	"keywords": [
		"api",
		"client",
		"cms",
		"directus",
		"headless",
		"javascript",
		"node",
		"sdk"
	],
	"author": "Rijk van Zanten <rijkvanzanten@me.com>",
	"license": "MIT",
	"dependencies": {
		"axios": "^0.21.1"
	},
	"devDependencies": {
<<<<<<< HEAD
		"@rollup/plugin-commonjs": "^19.0.0",
		"@rollup/plugin-json": "^4.1.0",
		"@rollup/plugin-node-resolve": "^13.0.0",
		"@types/jest": "^26.0.22",
		"argon2": "^0.28.1",
		"dotenv": "^10.0.0",
		"jest": "^27.0.3",
		"jest-environment-jsdom-global": "^2.0.4",
		"mockdate": "^3.0.5",
		"nock": "^13.0.10",
		"npm-run-all": "^4.1.5",
		"rimraf": "^3.0.2",
		"rollup": "^2.52.0",
		"rollup-plugin-copy": "^3.4.0",
		"rollup-plugin-sourcemaps": "^0.6.3",
		"rollup-plugin-terser": "^7.0.2",
		"rollup-plugin-typescript2": "^0.30.0",
		"ts-jest": "^27.0.2",
		"ts-node": "^10.0.0",
		"typescript": "^4.3.2"
=======
		"@rollup/plugin-commonjs": "19.0.0",
		"@rollup/plugin-json": "4.1.0",
		"@rollup/plugin-node-resolve": "13.0.0",
		"@types/jest": "26.0.23",
		"argon2": "0.28.2",
		"dotenv": "10.0.0",
		"jest": "27.0.5",
		"jest-environment-jsdom-global": "2.0.4",
		"mockdate": "3.0.5",
		"nock": "13.1.0",
		"npm-run-all": "4.1.5",
		"rimraf": "3.0.2",
		"rollup": "2.52.2",
		"rollup-plugin-copy": "3.4.0",
		"rollup-plugin-sourcemaps": "0.6.3",
		"rollup-plugin-terser": "7.0.2",
		"rollup-plugin-typescript2": "0.30.0",
		"ts-jest": "27.0.3",
		"ts-node": "10.0.0",
		"typescript": "4.3.4"
>>>>>>> 4366cceb
	},
	"gitHead": "24621f3934dc77eb23441331040ed13c676ceffd"
}<|MERGE_RESOLUTION|>--- conflicted
+++ resolved
@@ -1,10 +1,6 @@
 {
 	"name": "@directus/sdk",
-<<<<<<< HEAD
-	"version": "9.0.0-rc.76",
-=======
 	"version": "9.0.0-rc.78",
->>>>>>> 4366cceb
 	"description": "The official Directus SDK for use in JavaScript!",
 	"repository": {
 		"type": "git",
@@ -51,28 +47,6 @@
 		"axios": "^0.21.1"
 	},
 	"devDependencies": {
-<<<<<<< HEAD
-		"@rollup/plugin-commonjs": "^19.0.0",
-		"@rollup/plugin-json": "^4.1.0",
-		"@rollup/plugin-node-resolve": "^13.0.0",
-		"@types/jest": "^26.0.22",
-		"argon2": "^0.28.1",
-		"dotenv": "^10.0.0",
-		"jest": "^27.0.3",
-		"jest-environment-jsdom-global": "^2.0.4",
-		"mockdate": "^3.0.5",
-		"nock": "^13.0.10",
-		"npm-run-all": "^4.1.5",
-		"rimraf": "^3.0.2",
-		"rollup": "^2.52.0",
-		"rollup-plugin-copy": "^3.4.0",
-		"rollup-plugin-sourcemaps": "^0.6.3",
-		"rollup-plugin-terser": "^7.0.2",
-		"rollup-plugin-typescript2": "^0.30.0",
-		"ts-jest": "^27.0.2",
-		"ts-node": "^10.0.0",
-		"typescript": "^4.3.2"
-=======
 		"@rollup/plugin-commonjs": "19.0.0",
 		"@rollup/plugin-json": "4.1.0",
 		"@rollup/plugin-node-resolve": "13.0.0",
@@ -93,7 +67,6 @@
 		"ts-jest": "27.0.3",
 		"ts-node": "10.0.0",
 		"typescript": "4.3.4"
->>>>>>> 4366cceb
 	},
 	"gitHead": "24621f3934dc77eb23441331040ed13c676ceffd"
 }