{
  "name": "directus",
  "version": "9.0.0-alpha.25",
  "license": "GPL-3.0-only",
  "homepage": "https://github.com/directus/next#readme",
  "description": "Directus is a real-time API and App dashboard for managing SQL database content.",
  "keywords": [
    "directus",
    "realtime",
    "database",
    "content",
    "api",
    "rest",
    "graphql",
    "app",
    "dashboard",
    "headless",
    "cms",
    "mysql",
    "postgresql",
    "sqlite",
    "framework",
    "vue"
  ],
  "repository": {
    "type": "git",
    "url": "git+https://github.com/directus/next.git"
  },
  "bugs": {
    "url": "https://github.com/directus/next/issues"
  },
  "author": {
    "name": "Monospace Inc",
    "email": "info@monospace.io",
    "url": "https://monospace.io"
  },
  "maintainers": [
    {
      "name": "Rijk van Zanten",
      "email": "rijkvanzanten@me.com",
      "url": "https://github.com/rijkvanzanten"
    },
    {
      "name": "Ben Haynes",
      "email": "ben@rngr.org",
      "url": "https://github.com/benhaynes"
    }
  ],
  "main": "dist/app.js",
  "bin": {
    "directus": "dist/cli/index.js"
  },
  "scripts": {
    "start": "cross-env NODE_ENV=production node dist/server.js",
    "build": "rm -rf dist && tsc -b && copyfiles \"src/**/*.*\" -e \"src/**/*.ts\" -u 1 dist",
    "dev": "cross-env NODE_ENV=development LOG_LEVEL=trace ts-node-dev --files src/server.ts --respawn --watch \"src/**/*.ts\" --transpile-only",
    "cli": "cross-env NODE_ENV=development ts-node --script-mode --transpile-only src/cli/index.ts",
    "prepublishOnly": "npm run build"
  },
  "files": [
    "dist",
    "LICENSE",
    "README.md",
    "example.env"
  ],
  "dependencies": {
    "@directus/app": "^9.0.0-alpha.25",
    "@directus/format-title": "^3.2.0",
    "@slynova/flydrive": "^1.0.2",
    "@slynova/flydrive-gcs": "^1.0.2",
    "@slynova/flydrive-s3": "^1.0.2",
    "argon2": "^0.26.2",
    "atob": "^2.1.2",
    "axios": "^0.19.2",
    "body-parser": "^1.19.0",
    "busboy": "^0.3.1",
    "camelcase": "^6.0.0",
    "chalk": "^4.1.0",
    "commander": "^5.1.0",
    "cookie-parser": "^1.4.5",
    "cors": "^2.8.5",
    "dotenv": "^8.2.0",
    "execa": "^4.0.3",
    "exif-reader": "^1.0.3",
    "express": "^4.17.1",
    "express-async-handler": "^1.1.4",
    "express-pino-logger": "^5.0.0",
    "express-session": "^1.17.1",
    "fs-extra": "^9.0.1",
    "grant": "^5.3.0",
    "icc": "^2.0.0",
    "inquirer": "^7.3.3",
    "joi": "^17.1.1",
    "js-yaml": "^3.14.0",
    "jsonwebtoken": "^8.5.1",
    "knex": "^0.21.4",
    "knex-schema-inspector": "0.0.9",
    "liquidjs": "^9.14.1",
    "lodash": "^4.17.19",
    "ms": "^2.1.2",
    "nanoid": "^3.1.12",
    "nodemailer": "^6.4.11",
    "ora": "^4.1.1",
    "otplib": "^12.0.1",
    "pino": "^6.4.1",
    "pino-colada": "^2.1.0",
    "rate-limiter-flexible": "^2.1.10",
    "resolve-cwd": "^3.0.0",
    "sharp": "^0.25.4",
    "uuid": "^8.3.0",
    "uuid-validate": "0.0.3"
  },
  "optionalDependencies": {
    "memcached": "^2.2.2",
    "mssql": "^6.2.0",
    "mysql": "^2.18.1",
    "oracledb": "^5.0.0",
<<<<<<< HEAD
    "pg": "^8.3.0",
    "sqlite3": "^5.0.0",
    "redis": "^3.0.2"
=======
    "pg": "^8.3.2",
    "sqlite3": "^5.0.0"
>>>>>>> 41d5f131
  },
  "devDependencies": {
    "@types/atob": "^2.1.2",
    "@types/busboy": "^0.2.3",
    "@types/clear": "^0.1.0",
    "@types/cookie-parser": "^1.4.2",
    "@types/cors": "^2.8.7",
    "@types/express": "^4.17.7",
    "@types/express-pino-logger": "^4.0.2",
    "@types/express-session": "^1.17.0",
    "@types/fs-extra": "^9.0.1",
    "@types/inquirer": "^6.5.0",
    "@types/joi": "^14.3.4",
    "@types/js-yaml": "^3.12.5",
    "@types/jsonwebtoken": "^8.5.0",
    "@types/lodash": "^4.14.159",
    "@types/ms": "^0.7.31",
    "@types/nodemailer": "^6.4.0",
    "@types/pino": "^6.3.0",
    "@types/redis": "^2.8.25",
    "@types/sharp": "^0.25.1",
    "@types/uuid": "^8.0.0",
    "@types/uuid-validate": "0.0.1",
    "concat-map": "0.0.1",
    "copyfiles": "^2.3.0",
    "cross-env": "^7.0.2",
    "eslint": "^7.6.0",
    "eslint-plugin-prettier": "^3.1.4",
    "husky": "^4.2.5",
    "lint-staged": "^10.2.11",
    "prettier": "^2.0.5",
    "ts-node": "^8.10.2",
    "ts-node-dev": "^1.0.0-pre.56",
    "tslint": "^6.1.3",
    "typescript": "^3.9.7"
  },
  "husky": {
    "hooks": {
      "pre-commit": "npx lint-staged"
    }
  },
  "lint-staged": {
    "*.{js,ts}": [
      "prettier --write"
    ]
  },
  "gitHead": "c22537b6d0dd7dc6cc651a9200a68f6b060353d4"
}<|MERGE_RESOLUTION|>--- conflicted
+++ resolved
@@ -115,14 +115,9 @@
     "mssql": "^6.2.0",
     "mysql": "^2.18.1",
     "oracledb": "^5.0.0",
-<<<<<<< HEAD
-    "pg": "^8.3.0",
     "sqlite3": "^5.0.0",
+    "pg": "^8.3.2",
     "redis": "^3.0.2"
-=======
-    "pg": "^8.3.2",
-    "sqlite3": "^5.0.0"
->>>>>>> 41d5f131
   },
   "devDependencies": {
     "@types/atob": "^2.1.2",
