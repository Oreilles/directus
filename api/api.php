--- conflicted
+++ resolved
@@ -170,17 +170,7 @@
 $authentication = Bootstrap::get('auth');
 
 $app->emitter->run('application.boot', $app);
-
-<<<<<<< HEAD
-/**
- * Creates and /<version>/ping endpoint
- */
-create_ping_route($app);
-
 $app->hook('slim.before.dispatch', function () use ($app, $requestNonceProvider, $authAndNonceRouteWhitelist, $ZendDb, $acl, $authentication) {
-=======
-$app->hook('slim.before.dispatch', function () use ($app, $requestNonceProvider, $authAndNonceRouteWhitelist, $ZendDb, $acl) {
->>>>>>> 2c1d399a
     // API/Server is about to initialize
     $app->emitter->run('application.init', $app);
 
