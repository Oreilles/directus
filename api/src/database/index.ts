--- conflicted
+++ resolved
@@ -7,10 +7,7 @@
 import { validateEnv } from '../utils/validate-env';
 import fse from 'fs-extra';
 import path from 'path';
-<<<<<<< HEAD
-=======
 import { merge } from 'lodash';
->>>>>>> 6eafe010
 
 let database: Knex | null = null;
 let inspector: ReturnType<typeof SchemaInspector> | null = null;
