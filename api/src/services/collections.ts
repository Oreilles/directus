--- conflicted
+++ resolved
@@ -10,13 +10,8 @@
 import { FieldsService } from '../services/fields';
 import { ItemsService, MutationOptions } from '../services/items';
 import Keyv from 'keyv';
-<<<<<<< HEAD
-import { AbstractServiceOptions, Accountability, Collection, CollectionMeta, SchemaOverview } from '../types';
-import { FieldMeta, RawField } from '@directus/shared/types';
-=======
 import { AbstractServiceOptions, Collection, CollectionMeta, SchemaOverview } from '../types';
-import { Accountability, FieldMeta } from '@directus/shared/types';
->>>>>>> 6eafe010
+import { Accountability, FieldMeta, RawField } from '@directus/shared/types';
 
 export type RawCollection = {
 	collection: string;
