--- conflicted
+++ resolved
@@ -18,13 +18,10 @@
 import { toArray } from '../utils/to-array';
 import { isEqual } from 'lodash';
 import { RelationsService } from './relations';
-<<<<<<< HEAD
 import { getGeometryHelper } from '../database/helpers/geometry';
-=======
 import Keyv from 'keyv';
 
 export type RawField = DeepPartial<Field> & { field: string; type: typeof types[number] };
->>>>>>> 0eac808f
 
 export class FieldsService {
 	knex: Knex;
