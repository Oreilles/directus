import { Range, StatResponse } from '@directus/drive';
import { Semaphore } from 'async-mutex';
import { Knex } from 'knex';
import { contentType } from 'mime-types';
import ObjectHash from 'object-hash';
import path from 'path';
import sharp from 'sharp';
import getDatabase from '../database';
import env from '../env';
import { IllegalAssetTransformation, RangeNotSatisfiableException } from '../exceptions';
import storage from '../storage';
<<<<<<< HEAD
import {
	AbstractServiceOptions,
	Accountability,
	File,
	Transformation,
	TransformationParams,
	TransformationPreset,
} from '../types';
=======
import { AbstractServiceOptions, File, Transformation, TransformationParams, TransformationPreset } from '../types';
import { Accountability } from '@directus/shared/types';
>>>>>>> 6eafe010
import { AuthorizationService } from './authorization';
import * as TransformationUtils from '../utils/transformations';

sharp.concurrency(1);

// Note: don't put this in the service. The service can be initialized in multiple places, but they
// should all share the same semaphore instance.
const semaphore = new Semaphore(env.ASSETS_MAX_CONCURRENT_TRANSFORMATIONS);

export class AssetsService {
	knex: Knex;
	accountability: Accountability | null;
	authorizationService: AuthorizationService;

	constructor(options: AbstractServiceOptions) {
		this.knex = options.knex || getDatabase();
		this.accountability = options.accountability || null;
		this.authorizationService = new AuthorizationService(options);
	}

	async getAsset(
		id: string,
		transformation: TransformationParams | TransformationPreset,
		range?: Range
	): Promise<{ stream: NodeJS.ReadableStream; file: any; stat: StatResponse }> {
		const publicSettings = await this.knex
			.select('project_logo', 'public_background', 'public_foreground')
			.from('directus_settings')
			.first();

		const systemPublicKeys = Object.values(publicSettings || {});

		if (systemPublicKeys.includes(id) === false && this.accountability?.admin !== true) {
			await this.authorizationService.checkAccess('read', 'directus_files', id);
		}

		const file = (await this.knex.select('*').from('directus_files').where({ id }).first()) as File;

		if (range) {
			if (range.start >= file.filesize || (range.end && range.end >= file.filesize)) {
				throw new RangeNotSatisfiableException(range);
			}
		}

		const type = file.type;
		const transforms = TransformationUtils.resolvePreset(transformation, file);

		// We can only transform JPEG, PNG, and WebP
		if (type && transforms.length > 0 && ['image/jpeg', 'image/png', 'image/webp', 'image/tiff'].includes(type)) {
			const maybeNewFormat = TransformationUtils.maybeExtractFormat(transforms);

			const assetFilename =
				path.basename(file.filename_disk, path.extname(file.filename_disk)) +
				getAssetSuffix(transforms) +
				(maybeNewFormat ? `.${maybeNewFormat}` : path.extname(file.filename_disk));

			const { exists } = await storage.disk(file.storage).exists(assetFilename);

			if (maybeNewFormat) {
				file.type = contentType(assetFilename) || null;
			}

			if (exists) {
				return {
					stream: storage.disk(file.storage).getStream(assetFilename, range),
					file,
					stat: await storage.disk(file.storage).getStat(assetFilename),
				};
			}

			// Check image size before transforming. Processing an image that's too large for the
			// system memory will kill the API. Sharp technically checks for this too in it's
			// limitInputPixels, but we should have that check applied before starting the read streams
			const { width, height } = file;

			if (
				!width ||
				!height ||
				width > env.ASSETS_TRANSFORM_IMAGE_MAX_DIMENSION ||
				height > env.ASSETS_TRANSFORM_IMAGE_MAX_DIMENSION
			) {
				throw new IllegalAssetTransformation(
					`Image is too large to be transformed, or image size couldn't be determined.`
				);
			}

			return await semaphore.runExclusive(async () => {
				const readStream = storage.disk(file.storage).getStream(file.filename_disk, range);
				const transformer = sharp({
					limitInputPixels: Math.pow(env.ASSETS_TRANSFORM_IMAGE_MAX_DIMENSION, 2),
					sequentialRead: true,
				}).rotate();

				transforms.forEach(([method, ...args]) => (transformer[method] as any).apply(transformer, args));

				await storage.disk(file.storage).put(assetFilename, readStream.pipe(transformer), type);

				return {
					stream: storage.disk(file.storage).getStream(assetFilename, range),
					stat: await storage.disk(file.storage).getStat(assetFilename),
					file,
				};
			});
		} else {
			const readStream = storage.disk(file.storage).getStream(file.filename_disk, range);
			const stat = await storage.disk(file.storage).getStat(file.filename_disk);
			return { stream: readStream, file, stat };
		}
	}
}

const getAssetSuffix = (transforms: Transformation[]) => {
	if (Object.keys(transforms).length === 0) return '';
	return `__${ObjectHash.sha1(transforms)}`;
};<|MERGE_RESOLUTION|>--- conflicted
+++ resolved
@@ -9,19 +9,8 @@
 import env from '../env';
 import { IllegalAssetTransformation, RangeNotSatisfiableException } from '../exceptions';
 import storage from '../storage';
-<<<<<<< HEAD
-import {
-	AbstractServiceOptions,
-	Accountability,
-	File,
-	Transformation,
-	TransformationParams,
-	TransformationPreset,
-} from '../types';
-=======
 import { AbstractServiceOptions, File, Transformation, TransformationParams, TransformationPreset } from '../types';
 import { Accountability } from '@directus/shared/types';
->>>>>>> 6eafe010
 import { AuthorizationService } from './authorization';
 import * as TransformationUtils from '../utils/transformations';
 
