import { SchemaOverview } from '@directus/schema/dist/types/overview';
import { Column } from 'knex-schema-inspector/dist/types/column';
import { FieldMeta, DataType } from '../types';

/**
 * Typemap graciously provided by @gpetrov
 */
type LocalTypeEntry = {
	type: DataType | 'unknown';
	useTimezone?: boolean;
	geometry_type?: string;
	geometry_format?: string;
};
const localTypeMap: Record<string, LocalTypeEntry> = {
	// Shared
	boolean: { type: 'boolean' },
	tinyint: { type: 'boolean' },
	smallint: { type: 'integer' },
	mediumint: { type: 'integer' },
	int: { type: 'integer' },
	integer: { type: 'integer' },
	serial: { type: 'integer' },
	bigint: { type: 'bigInteger' },
	bigserial: { type: 'bigInteger' },
	clob: { type: 'text' },
	tinytext: { type: 'text' },
	mediumtext: { type: 'text' },
	longtext: { type: 'text' },
	text: { type: 'text' },
	varchar: { type: 'string' },
	longvarchar: { type: 'string' },
	varchar2: { type: 'string' },
	nvarchar: { type: 'string' },
	image: { type: 'binary' },
	ntext: { type: 'text' },
	char: { type: 'string' },
	date: { type: 'date' },
	datetime: { type: 'dateTime' },
	dateTime: { type: 'dateTime' },
	timestamp: { type: 'timestamp' },
	time: { type: 'time' },
	float: { type: 'float' },
	double: { type: 'float' },
	'double precision': { type: 'float' },
	real: { type: 'float' },
	decimal: { type: 'decimal' },
	numeric: { type: 'integer' },

	// Geometries
	point: { type: 'geometry', geometry_type: 'Point', geometry_format: 'native' },
	linestring: { type: 'geometry', geometry_type: 'Linestring', geometry_format: 'native' },
	polygon: { type: 'geometry', geometry_type: 'Polygon', geometry_format: 'native' },
	multipoint: { type: 'geometry', geometry_type: 'Multipoint', geometry_format: 'native' },
	multilinestring: { type: 'geometry', geometry_type: 'MultiLinestring', geometry_format: 'native' },
	multipolygon: { type: 'geometry', geometry_type: 'MultiPolygon', geometry_format: 'native' },
	geometry: { type: 'geometry', geometry_format: 'native' },
	sdo_geometry: { type: 'geometry', geometry_format: 'native' },

	// MySQL
	string: { type: 'text' },
	year: { type: 'integer' },
	blob: { type: 'binary' },
	mediumblob: { type: 'binary' },
	'int unsigned': { type: 'integer' },

	// MS SQL
	bit: { type: 'boolean' },
	smallmoney: { type: 'float' },
	money: { type: 'float' },
	datetimeoffset: { type: 'dateTime', useTimezone: true },
	datetime2: { type: 'dateTime' },
	smalldatetime: { type: 'dateTime' },
	nchar: { type: 'text' },
	binary: { type: 'binary' },
	varbinary: { type: 'binary' },
	uniqueidentifier: { type: 'uuid' },

	// Postgres
	json: { type: 'json' },
	jsonb: { type: 'json' },
	uuid: { type: 'uuid' },
	int2: { type: 'integer' },
	serial4: { type: 'integer' },
	int4: { type: 'integer' },
	serial8: { type: 'integer' },
	int8: { type: 'integer' },
	bool: { type: 'boolean' },
	'character varying': { type: 'string' },
	character: { type: 'string' },
	interval: { type: 'string' },
	_varchar: { type: 'string' },
	bpchar: { type: 'string' },
	timestamptz: { type: 'timestamp' },
	'timestamp with time zone': { type: 'timestamp', useTimezone: true },
	'timestamp without time zone': { type: 'dateTime' },
	timetz: { type: 'time' },
	'time with time zone': { type: 'time', useTimezone: true },
	'time without time zone': { type: 'time' },
	float4: { type: 'float' },
	float8: { type: 'float' },

	// Oracle
	number: { type: 'integer' },
};

export default function getLocalType(
	column: SchemaOverview[string]['columns'][string] | Column,
	field?: { special?: FieldMeta['special'] }
): LocalTypeEntry {
	const type = localTypeMap[column.data_type.toLowerCase().split('(')[0]];

	/** Handle Postgres numeric decimals */
	if (column.data_type === 'numeric' && column.numeric_precision !== null && column.numeric_scale !== null) {
		return { type: 'decimal' };
	}

<<<<<<< HEAD
	if (field?.special?.[0] == 'wkt') return { type: 'geometry', geometry_format: 'wkt' };
	if (field?.special?.[0] == 'geojson') return { type: 'geometry', geometry_format: 'geojson' };
	if (field?.special?.[0] == 'lnglat') return { type: 'geometry', geometry_format: 'lnglat' };

	if (field?.special?.includes('json')) return { type: 'json' };
	if (field?.special?.includes('hash')) return { type: 'hash' };
	if (field?.special?.includes('csv')) return { type: 'csv' };
	if (field?.special?.includes('uuid')) return { type: 'uuid' };
=======
	/** Handle MS SQL varchar(MAX) (eg TEXT) types */
	if (column.data_type === 'nvarchar' && column.max_length === -1) {
		return 'text';
	}

	if (field?.special?.includes('json')) return 'json';
	if (field?.special?.includes('hash')) return 'hash';
	if (field?.special?.includes('csv')) return 'csv';
	if (field?.special?.includes('uuid')) return 'uuid';
>>>>>>> a11c6e88

	if (type) {
		return type;
	}

	return { type: 'unknown' };
}<|MERGE_RESOLUTION|>--- conflicted
+++ resolved
@@ -114,7 +114,11 @@
 		return { type: 'decimal' };
 	}
 
-<<<<<<< HEAD
+	/** Handle MS SQL varchar(MAX) (eg TEXT) types */
+	if (column.data_type === 'nvarchar' && column.max_length === -1) {
+		return { type: 'text' };
+	}
+
 	if (field?.special?.[0] == 'wkt') return { type: 'geometry', geometry_format: 'wkt' };
 	if (field?.special?.[0] == 'geojson') return { type: 'geometry', geometry_format: 'geojson' };
 	if (field?.special?.[0] == 'lnglat') return { type: 'geometry', geometry_format: 'lnglat' };
@@ -123,17 +127,6 @@
 	if (field?.special?.includes('hash')) return { type: 'hash' };
 	if (field?.special?.includes('csv')) return { type: 'csv' };
 	if (field?.special?.includes('uuid')) return { type: 'uuid' };
-=======
-	/** Handle MS SQL varchar(MAX) (eg TEXT) types */
-	if (column.data_type === 'nvarchar' && column.max_length === -1) {
-		return 'text';
-	}
-
-	if (field?.special?.includes('json')) return 'json';
-	if (field?.special?.includes('hash')) return 'hash';
-	if (field?.special?.includes('csv')) return 'csv';
-	if (field?.special?.includes('uuid')) return 'uuid';
->>>>>>> a11c6e88
 
 	if (type) {
 		return type;
